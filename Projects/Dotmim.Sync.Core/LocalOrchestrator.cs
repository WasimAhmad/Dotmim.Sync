--- conflicted
+++ resolved
@@ -16,15 +16,6 @@
     {
         public CoreProvider Provider { get; set; }
 
-<<<<<<< HEAD
-        public LocalOrchestrator() { }
-=======
-
-        public LocalOrchestrator()
-        {
-
-        }
->>>>>>> 092697d1
 
         /// <summary>
         /// Local orchestrator used as a client
@@ -54,10 +45,7 @@
             EnsureScopeAsync(SyncContext context, string scopeName, string scopeInfoTableName,
                                   CancellationToken cancellationToken, IProgress<ProgressArgs> progress = null)
         {
-<<<<<<< HEAD
-=======
-
->>>>>>> 092697d1
+
             // ----------------------------------------
             // 0) Begin Session 
             // ----------------------------------------
@@ -104,10 +92,7 @@
                 }
                 catch (Exception ex)
                 {
-<<<<<<< HEAD
-=======
-
->>>>>>> 092697d1
+
                     var syncException = new SyncException(ex, context.SyncStage);
 
                     // try to let the provider enrich the exception
@@ -131,12 +116,7 @@
             }
         }
 
-<<<<<<< HEAD
-
-
-=======
    
->>>>>>> 092697d1
         /// <summary>
         /// Input : localScopeInfo
         /// </summary>
