--- conflicted
+++ resolved
@@ -133,9 +133,8 @@
             var (command, _) = await this.InternalGetCommandAsync(scopeInfo, context, schemaTable, DbCommandType.DisableConstraints, null,
             runner.Connection, runner.Transaction, default, default).ConfigureAwait(false);
 
-<<<<<<< HEAD
             if (command == null) return context;
-=======
+
             // Parametrized command timeout established if exist
             if (Options.DbCommandTimeout.HasValue)
             {
@@ -143,7 +142,6 @@
             }
 
             await this.InterceptAsync(new DbCommandArgs(context, command, connection, transaction)).ConfigureAwait(false);
->>>>>>> 815992bb
 
             await this.InterceptAsync(new ExecuteCommandArgs(context, command, DbCommandType.DisableConstraints, runner.Connection, runner.Transaction)).ConfigureAwait(false);
             await command.ExecuteNonQueryAsync().ConfigureAwait(false);
@@ -165,9 +163,6 @@
 
             if (command == null) return context;
 
-<<<<<<< HEAD
-            await this.InterceptAsync(new ExecuteCommandArgs(context, command, DbCommandType.EnableConstraints, runner.Connection, runner.Transaction)).ConfigureAwait(false);
-=======
             // Parametrized command timeout established if exist
             if (Options.DbCommandTimeout.HasValue)
             {
@@ -175,7 +170,7 @@
             }
 
             await this.InterceptAsync(new DbCommandArgs(context, command, connection, transaction)).ConfigureAwait(false);
->>>>>>> 815992bb
+            await this.InterceptAsync(new ExecuteCommandArgs(context, command, DbCommandType.EnableConstraints, runner.Connection, runner.Transaction)).ConfigureAwait(false);
 
             await command.ExecuteNonQueryAsync().ConfigureAwait(false);
             command.Dispose();
@@ -196,9 +191,6 @@
 
             if (command != null)
             {
-<<<<<<< HEAD
-                await this.InterceptAsync(new ExecuteCommandArgs(context, command, DbCommandType.Reset, runner.Connection, runner.Transaction)).ConfigureAwait(false);
-=======
                 // Parametrized command timeout established if exist
                 if (Options.DbCommandTimeout.HasValue)
                 {
@@ -206,7 +198,7 @@
                 }
 
                 await this.InterceptAsync(new DbCommandArgs(context, command, connection, transaction)).ConfigureAwait(false);
->>>>>>> 815992bb
+                await this.InterceptAsync(new ExecuteCommandArgs(context, command, DbCommandType.Reset, runner.Connection, runner.Transaction)).ConfigureAwait(false);
                 await command.ExecuteNonQueryAsync().ConfigureAwait(false);
                 command.Dispose();
             }
