--- conflicted
+++ resolved
@@ -107,27 +107,10 @@
             var includedColumns = new List<string>();
             var isSameColumns = true;
 
-<<<<<<< HEAD
-            JsonSerializer serializer = new JsonSerializer
-            {
-                DateFormatHandling = DateFormatHandling.IsoDateFormat,
-                DateTimeZoneHandling = DateTimeZoneHandling.Utc,
-                DateParseHandling = DateParseHandling.DateTimeOffset
-            };
-
-            using var reader = new JsonTextReader(new StreamReader(path))
-            {
-                //DateTimeZoneHandling = DateTimeZoneHandling.Utc,
-                //DateParseHandling = DateParseHandling.DateTimeOffset
-            };
-
-
-=======
             JsonSerializer serializer = new JsonSerializer();
             serializer.DateParseHandling = DateParseHandling.DateTimeOffset;
             using var reader = new JsonTextReader(new StreamReader(path));
             reader.DateParseHandling = DateParseHandling.DateTimeOffset;
->>>>>>> ae8e7cf1
             while (reader.Read())
             {
                 if (reader.TokenType == JsonToken.PropertyName && reader.ValueType == typeof(string) && reader.Value != null && (string)reader.Value == "t")
@@ -209,10 +192,6 @@
 
                                     if (isSameColumns)
                                     {
-<<<<<<< HEAD
-
-=======
->>>>>>> ae8e7cf1
                                         for (var index = 1; index < array.Length; index++)
                                         {
                                             var existSchemaTableColumn = schemaTable.Columns[index - 1];
@@ -244,19 +223,6 @@
 
                                             var existSchemaTableColumn = schemaTable.Columns[includedColumnName];
 
-<<<<<<< HEAD
-                                            //// if column exist, set the correct value in new row
-                                            //if (existSchemaTableColumn != null)
-                                            //{
-                                            //    row[schemaTable.Columns.IndexOf(existSchemaTableColumn) + 1] = array[index];
-                                            //}
-
-                                            if (existSchemaTableColumn.GetDataType() == typeof(DateTime) && array[index] != null && array[index] is DateTimeOffset)
-                                                row[schemaTable.Columns.IndexOf(existSchemaTableColumn) + 1] = ((DateTimeOffset)array[index]).DateTime;
-                                            else
-                                                row[schemaTable.Columns.IndexOf(existSchemaTableColumn) + 1] = array[index];
-
-=======
                                             // if column exist, set the correct value in new row
                                             if (existSchemaTableColumn != null)
                                             {
@@ -271,7 +237,6 @@
                                                     row[schemaTable.Columns.IndexOf(existSchemaTableColumn) + 1] = array[index];
                                                 }
                                             }
->>>>>>> ae8e7cf1
                                         }
                                         Array.Clear(array, 0, array.Length);
                                         yield return new SyncRow(schemaTable, row);
